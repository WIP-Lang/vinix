--- conflicted
+++ resolved
@@ -40,75 +40,9 @@
 		kernel.parse_multiboot2(phys_to_virtual(early_info.boot_info))
 		return
 	}
-
-<<<<<<< HEAD
 	printk('Unknown bootloader: ${&PtrHack(early_info.magic)}!')
 	panic('cannot find any boot tags!')
-=======
-	printk('[tag] Booted using Multiboot2-compliant bootloader.')
 
-	mut ptr := phys_to_virtual(early_info.boot_info)
-	boot_info := &MultibootInfoHeader(ptr)
-	
-	ptr = voidptr(u64(ptr) + u64(8))
-	mut tag := &MultibootTagHeader(ptr)
-
-	for {
-		match tag._type {
-			.end {
-				break
-			}
-			.command_line {
-				cmdline_tag := &MultibootTagCmdline(tag)
-				printk('[tag] Kernel command line: ${cmdline_tag.command_line()}')
-			}
-			.framebuffer {
-				fb_tag := &MultibootTagFramebuffer(tag)
-				fb := kernel.register_framebuffer(new_framebuffer(fb_tag.addr, fb_tag.width, fb_tag.height, fb_tag.pitch, .bgra8888))
-				fbcon_init(fb)
-				//fb_test(phys_to_virtual(fb_tag.addr), fb_tag.width, fb_tag.height, fb_tag.pitch)
-			}
-			.efi_64 {
-				efi_tag := &MultibootTagEfi64(tag)
-				table := efi_tag.table()
-
-				ven_bytes := [32]byte
-				uni_to_ascii(phys_to_virtual(table.vendor), byteptr(&ven_bytes))
-				vendor := tos3(voidptr(&ven_bytes))
-
-				efi_major_revision := (table.header.revision >> 16) & 0xFF
-				efi_minor_revision := (table.header.revision) & 0xFF
-
-				printk('[tag] EFI Firmware revision: ${efi_major_revision}.${efi_minor_revision}')
-				printk('[tag] EFI Firmware vendor: ${vendor}')
-			}
-			.memory_map {
-				mmap_tag := &MultibootTagMemoryMap(tag)
-				mut map_entry := &MultibootMmapEntry(u64(mmap_tag) + u64(16))
-				mut done := false
-
-				for !done {
-					base_addr := &PtrHack(map_entry.addr)
-					end_addr := &PtrHack(map_entry.addr + map_entry.len)
-					length := map_entry.len / 1024
-					memory_type := map_entry.type_str()
-
-					printk('[tag] $base_addr - $end_addr ($length KiB) type = $memory_type')
-					map_entry = &MultibootMmapEntry(u64(map_entry) + u64(mmap_tag.entry_size))
-
-					if (u64(mmap_tag) + u64(mmap_tag.size)) < (u64(map_entry) + u64(mmap_tag.entry_size)) {
-						done = true
-					}
-				}
-			}
-			else {
-				printk('[tag] type=${tag._type}')
-			}
-		}
-		ptr = voidptr(u64(ptr) + u64(tag.size + u32(7) & u32(0xfffffff8)))
-		tag = &MultibootTagHeader(ptr)
-	}
->>>>>>> 406af388
 }
 
 fn fb_test(framebuf voidptr, width u32, height u32, pitch u32) {
