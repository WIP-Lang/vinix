project('vos', 'c', license: 'GPL3')

v = find_program('v')
nasm = find_program('nasm')

nasm_gen = generator(nasm,
    output: '@BASENAME@.o',
    arguments: ['-g', '-F', 'dwarf', '-f', 'elf64', '@INPUT@', '-o', '@OUTPUT@'])

k_cflags =  ['-g', '-O2', '-std=gnu99', '-masm=intel', '-ffreestanding', '-z', 'max-page-size=0x1000', 
    '-mno-red-zone', '-mno-mmx', '-mno-sse', '-mno-sse2', '-no-pie', '-fno-pic', '-mcmodel=kernel',
    '-fno-stack-protector', '-std=gnu99', '-I' + meson.source_root() + '/../vrt']

k_ldflags = ['-z', 'max-page-size=0x1000', '-no-pie', '-ffreestanding', '-nostdlib', '-lgcc', 
    '-T', meson.source_root() + '/arch/amd64/link.ld']

k_objs = []
k_mods = []

c_src = [
    '../vrt/vrt_impl.c',
    'vrt_main.c',
]

asm_src = [
    'arch/amd64/init.asm',
    'arch/amd64/interrupt.asm',
    'arch/amd64/io.asm'
]

v_modules = [
    ['io', ['io.v']],
    ['sys', [
<<<<<<< HEAD
        'boot_x64.v', 'debug_x64.v', 'debug.v', 'devices.v', 'fbcon.v', 'framebuffer.v', 
        'kmain.v', 'multiboot2_x64.v', 'mutex.v', 'paging.v', 'panic.v', 'tty.v', 'uefi.v',
		'util.v', 'version.v'
=======
        'boot_x64.v', 'debug_x64.v', 'debug.v', 'fbcon.v', 'framebuffer.v', 'kern_devices.v', 
        'kmain.v', 'mutex.v', 'paging.v', 'panic.v', 'tty.v', 'uefi.v', 'util.v', 'version.v'
>>>>>>> 406af388
    ]],
]

foreach mod : v_modules
    name = 'v_' + mod[0].underscorify()
    input = []
    foreach file : mod[1]
        input += mod[0] + '/' + file
    endforeach
    output = name + '.gen.c'
    #k_deps += name
    k_objs += custom_target(name,
        command: [v, '-verbose', '-freestanding', '--enable-globals', 
            '-vlib-path', meson.source_root() + '/../vrt/vlib', 
            '-vpath', meson.source_root(), 
            '-o', meson.current_build_dir() + '/@OUTPUT@', 
            'build', 'module', meson.source_root() + '/' + mod[0]],
        input: files(input),
        output: output
    )
endforeach

k_objs += c_src
k_objs += nasm_gen.process(asm_src)

shared_library('kernel',
    k_objs,
    c_args: k_cflags,
    link_args: k_ldflags,
    name_prefix: '',
    name_suffix: 'elf')<|MERGE_RESOLUTION|>--- conflicted
+++ resolved
@@ -31,14 +31,8 @@
 v_modules = [
     ['io', ['io.v']],
     ['sys', [
-<<<<<<< HEAD
-        'boot_x64.v', 'debug_x64.v', 'debug.v', 'devices.v', 'fbcon.v', 'framebuffer.v', 
-        'kmain.v', 'multiboot2_x64.v', 'mutex.v', 'paging.v', 'panic.v', 'tty.v', 'uefi.v',
-		'util.v', 'version.v'
-=======
         'boot_x64.v', 'debug_x64.v', 'debug.v', 'fbcon.v', 'framebuffer.v', 'kern_devices.v', 
         'kmain.v', 'mutex.v', 'paging.v', 'panic.v', 'tty.v', 'uefi.v', 'util.v', 'version.v'
->>>>>>> 406af388
     ]],
 ]
 
